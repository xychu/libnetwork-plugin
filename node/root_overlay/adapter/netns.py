--- conflicted
+++ resolved
@@ -54,12 +54,6 @@
     _log.addHandler(handler)
 
 
-<<<<<<< HEAD
-def set_up_endpoint(ip, cpid, next_hop_ips,
-                    in_container=False,
-                    veth_name=VETH_NAME,
-                    proc_alias=PROC_ALIAS):
-=======
 def remove_endpoint(ep_id):
     """
     Remove an endpoint.
@@ -70,8 +64,11 @@
     iface = "tap" + ep_id[:11]
     call("ip link delete %s" % iface, shell=True)
 
-def set_up_endpoint(ip, cpid, in_container=False, veth_name=VETH_NAME, proc_alias=PROC_ALIAS):
->>>>>>> 9bc922d7
+
+def set_up_endpoint(ip, cpid, next_hop_ips,
+                    in_container=False,
+                    veth_name=VETH_NAME,
+                    proc_alias=PROC_ALIAS):
     """
     Set up an endpoint (veth) in the network namespace idenfitied by the PID.
 
@@ -138,7 +135,6 @@
                 "device": VETH_NAME},
                shell=True)
 
-<<<<<<< HEAD
     # Connected route to next hop & default route.
     next_hop = next_hop_ips[ip.version]
     check_call("ip netns exec %(cpid)s ip -%(version)s route replace"
@@ -155,20 +151,6 @@
                 "device": VETH_NAME,
                 "next_hop": next_hop},
                shell=True)
-=======
-    # Set the default route.
-    # Is there already a default route?  This occurs if there is already networking set up on
-    # the container.  We want Calico to be the default route.
-    routes = check_output(['ip', 'netns', 'exec', str(cpid), 'ip', 'route'])
-    _log.debug('Netns %d "ip route" output:\n%s', cpid, routes)
-    if 'default' in routes:
-        # Delete the default.
-        _log.info('Found default route in output, deleting.')
-        _log.debug('"ip route" output:\n%s', routes)
-        check_call("ip netns exec %s ip route del default" % cpid, shell=True)
-
-    check_call("ip netns exec %s ip route add default dev %s" % (cpid, veth_name), shell=True)
->>>>>>> 9bc922d7
 
     # Get the MAC address.
     mac = check_output("ip netns exec %s ip link show %s | grep ether | awk '{print $2}'" %
